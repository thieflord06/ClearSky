[handlers]
keys = consoleHandler,fileHandler

[log_option]
console_only = True

[handler_consoleHandler]
class = StreamHandler
level = INFO
formatter = simpleFormatter
args = (sys.stdout,)

[handler_fileHandler]
class = handlers.RotatingFileHandler
level = INFO
formatter = fileFormatter
args = ('/bsky/clearsky/log/clearsky.log', 'a', 1000000, 20)
logdir = /bsky/clearsky/log/
log_name = /bsky/clearsky/log/clearsky.log

[linux]
args = ('/var/log/bsky/clearsky/clearsky.log', 'a', 1000000, 20)
logdir = /var/log/bsky/clearsky/
log_name = /var/log/bsky/clearsky/clearsky.log

[windows]
args = ('/bsky/clearsky/log/clearsky.log', 'a', 1000000, 20)
logdir = /bsky/clearsky/log/
log_name = /bsky/clearsky/log/clearsky.log

[database_read]
<<<<<<< HEAD
pg_user =
pg_password =
pg_host =
pg_database =
use_local =
=======
pg_user = 
pg_password = 
pg_host = 
pg_database = 
use_local = 
>>>>>>> e7b72309

[database_local]
local_db_connection = 

[database_write]
pg_user = 
pg_password = 
pg_host = 
pg_database = 
use_local = 
local_db_connection = 

[redis]
username =
password =
host =
port =
autocomplete =

[temp]
args = ('/tmp/bsky/clearsky/log/clearsky.log', 'a', 1000000, 20)
logdir = /tmp/bsky/clearsky/log/
log_name = /tmp/bsky/clearsky/log/clearsky.log
users_db_path = /tmp/bsky/clearsky/db/

[loggers]
keys = root

[server]
ip =
port =

[environment]
api =

[logger_root]
level = INFO
handlers = consoleHandler,fileHandler

[formatters]
keys = simpleFormatter,fileFormatter

[formatter_simpleFormatter]
format = %(asctime)s - %(name)s - %(module)s - %(funcName)s - %(levelname)s - %(message)s

[formatter_fileFormatter]
format = %(asctime)s - %(name)s - %(module)s - %(funcName)s - %(levelname)s - %(message)s
<|MERGE_RESOLUTION|>--- conflicted
+++ resolved
@@ -29,37 +29,29 @@
 log_name = /bsky/clearsky/log/clearsky.log
 
 [database_read]
-<<<<<<< HEAD
+pg_user = 
+pg_password = 
+pg_host = 
+pg_database = 
+use_local =
+
+[database_local]
+local_db_connection =
+
+[database_write]
 pg_user =
 pg_password =
 pg_host =
 pg_database =
 use_local =
-=======
-pg_user = 
-pg_password = 
-pg_host = 
-pg_database = 
-use_local = 
->>>>>>> e7b72309
-
-[database_local]
-local_db_connection = 
-
-[database_write]
-pg_user = 
-pg_password = 
-pg_host = 
-pg_database = 
-use_local = 
-local_db_connection = 
+local_db_connection =
 
 [redis]
-username =
-password =
-host =
-port =
-autocomplete =
+username = 
+password = 
+host = 
+port = 
+autocomplete = 
 
 [temp]
 args = ('/tmp/bsky/clearsky/log/clearsky.log', 'a', 1000000, 20)
@@ -71,8 +63,8 @@
 keys = root
 
 [server]
-ip =
-port =
+ip = 
+port = 
 
 [environment]
 api =
