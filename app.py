<<<<<<< HEAD
import asyncpg
=======
import time
import threading
>>>>>>> 88bde99d
from flask import Flask, render_template, request, session, jsonify
from datetime import datetime
from waitress import serve
import logging.config
import logging
import configparser
import os
import sys
import uuid
import platform
import argparse
import re
import asyncio
import database_handler
import utils
import on_wire
# ======================================================================================================================
# ============================= Pre-checks // Set up logging and debugging information =================================
# Checks if .ini file exits locally and exits if it doesn't
if not os.path.exists('config.ini'):
    print("No Config file", "Config.ini file does not exist\nPlace config.ini in: " + str(os.getcwd()) + "\nRe-run program")
    sys.exit()

# Read log directory from .ini and if directory structure doesn't, exist create it.
config = configparser.ConfigParser()
config.read("config.ini")

# Check OS and assigns log location based on file OS file system
try:
    log_dir = None
    current_os = platform.platform()
    if "Windows" in current_os:
        windows_args = config.get("windows", "args")
        log_dir = config.get("windows", "logdir")
        log_name = config.get("windows", "log_name")
        linux_users_db = config.get("windows", "users_db_path")
        config.set("handler_fileHandler", "args", str(windows_args))
        config.set("handler_fileHandler", "logdir", str(log_dir))
        config.set("handler_fileHandler", "log_name", str(log_name))
        config.set("database", "users_db_path", str(linux_users_db))
        with open('config.ini', 'w') as configfile:
            config.write(configfile)
            configfile.close()
    else:
        linux_users_db = config.get("linux", "users_db_path")
        linux_args = config.get("linux", "args")
        log_dir = config.get("linux", "logdir")
        log_name = config.get("linux", "log_name")
        config.set("handler_fileHandler", "args", str(linux_args))
        config.set("handler_fileHandler", "logdir", str(log_dir))
        config.set("handler_fileHandler", "log_name", str(log_name))
        config.set("database", "users_db_path", str(linux_users_db))
        with open('config.ini', 'w') as configfile:
            config.write(configfile)
            configfile.close()
except (configparser.NoOptionError, configparser.NoSectionError, configparser.MissingSectionHeaderError):
    sys.exit()
try:
    if os.path.exists(log_dir) is False:
        os.makedirs(log_dir)
        os.makedirs(linux_users_db)
except PermissionError:
    print("Cannot create log directory\nChange 'agrs' and 'logdir' in config.ini path to a path with permissions")
    sys.exit()

logging.config.fileConfig('config.ini')
logger = logging.getLogger()

title_name = "ClearSky"
os.system("title " + title_name)
version = "1.1.1"
current_dir = os.getcwd()
log_version = "ClearSky Version: " + version
runtime = datetime.now()
current_time = runtime.strftime("%m%d%Y::%H:%M:%S")
try:
    username = os.getlogin()
except OSError:
    username = "Cannot get username"
    pass
logger.info(log_version)
logger.debug("Ran from: " + current_dir)
logger.debug("Ran by: " + username)
logger.debug("Ran at: " + str(current_time))
logger.info("File Log level: " + str(config.get("handler_fileHandler", "level")))
logger.info("Stdout Log level: " + str(config.get("handler_consoleHandler", "level")))
app = Flask(__name__)

# Configure session secret key
app.secret_key = 'your-secret-key'
users_db_folder_path = config.get("database", "users_db_path")
users_db_filename = 'users_cache.db'
users_db_path = users_db_folder_path + users_db_filename

# Get the database configuration
database_config = utils.get_database_config()

# Now you can access the configuration values using dictionary keys
pg_user = database_config["user"]
pg_password = database_config["password"]
pg_host = database_config["host"]
pg_database = database_config["database"]


# ======================================================================================================================
# ================================================== HTML Pages ========================================================
@app.route('/')
def index():
    # Generate a new session number and store it in the session
    if 'session_number' not in session:
        session['session_number'] = generate_session_number()

    return render_template('index.html')


@app.route('/loading')
def loading():

    return render_template('loading.html')


@app.route('/coming_soon')
def coming_soon():
    return render_template('coming_soon.html')


@app.route('/status')
def always_200():

    return "OK", 200


@app.route('/contact')
def contact():

    return render_template('contact.html')


# Handles selection for form
@app.route('/selection_handle', methods=['POST'])
async def selection_handle():
    global session_ip
    session_ip = get_ip()
    logger.debug(request.form)
    identifier = request.form['identifier'].lower()
    identifier = identifier.strip()
    identifier = identifier.replace('@', '')
    selection = request.form['selection']

    # Check if the flag to skip "Option 5" is present in the form data
    skip_option5 = request.form.get('skipOption5', '').lower() == 'true'

    if selection == "4":
        logger.info(str(session_ip) + " > " + str(*session.values()) + " | " + "Total User count requested")
        count = await utils.get_user_count()
        logger.info(str(session_ip) + " > " + str(*session.values()) + " | " + "Total User count: " + str(count))

        return jsonify({"count": count})
    if is_did(identifier) or is_handle(identifier):
        if selection != "4":
            if not identifier:
                return render_template('error.html')
            if selection == "1":
                logger.info(str(session_ip) + " > " + str(*session.values()) + ": " + "DID resolve request made for: " + identifier)
                result = await on_wire.resolve_handle(identifier)
                logger.info(str(session_ip) + " > " + str(*session.values()) + " | " + "Request Result: " + identifier + " | " + result)

                return jsonify({"result": result})
            elif selection == "2":
                logger.info(str(session_ip) + " > " + str(*session.values()) + " | " + "Handle resolve request made for: " + identifier)
                result = await on_wire.resolve_did(identifier)
                logger.info(str(session_ip) + " > " + str(*session.values()) + " | " + "Request Result: " + identifier + " | " + str(result))

                return jsonify({"result": result})
            elif selection == "3":
                if "did" in identifier:
                    identifier = await on_wire.resolve_did(identifier)
                logger.info(str(session_ip) + " > " + str(*session.values()) + " | " + "Block list requested for: " + identifier)
                blocklist, count = await get_user_block_list_html(identifier)

                return jsonify({"block_list": blocklist, "user": identifier, "count": count})
            elif selection == "5" and not skip_option5:
                if "did" not in identifier:
                    identifier = await on_wire.resolve_handle(identifier)
                logger.info(str(session_ip) + " > " + str(*session.values()) + " | " + "Single Block list requested for: " + identifier)
                blocks, dates, count = await utils.get_single_user_blocks(identifier)
                if "did" in identifier:
                    identifier = await on_wire.resolve_did(identifier)

                if type(blocks) != list:
                    blocks = ["None"]
                    dates = [datetime.now().date()]
                    count = 0
                response_data = {
                    "who_block_list": blocks,
                    "user": identifier,
                    "date": dates,
                    "counts": count
                }
                logger.info(str(session_ip) + " > " + str(*session.values()) + " | " + "Single Blocklist Request Result: " + identifier + " | " + "Blocked by: " + str(blocks) + " :: " + "Total count: " + str(count))
                return jsonify(response_data)
                # return jsonify({"user": identifier, "block_list": blocks, "count": count})
    else:
        return render_template('error.html')


async def get_user_block_list_html(ident):
    blocked_users, timestamps = await utils.get_user_block_list(ident)
    handles = []
    block_list = []

    if not blocked_users:
        total_blocked = 0
        handles = [f"{ident} hasn't blocked anyone."]
        timestamp = datetime.now().date()
        block_list.append({"handle": handles, "timestamp": timestamp})
        return block_list, total_blocked
    else:
        async with asyncpg.create_pool(
            user=pg_user,
            password=pg_password,
            host=pg_host,
            database=pg_database
        ) as new_connection_pool:
            async with new_connection_pool.acquire() as connection:
                records = await connection.fetch(
                    'SELECT handle FROM users WHERE did = ANY($1)',
                    blocked_users
                )

        handles = [record['handle'] for record in records]
        total_blocked = len(handles)

        logger.info(str(session_ip) + " > " + str(*session.values()) + " | " + "Blocklist Request Result: " + ident + " | " + "Total blocked: " + str(total_blocked) + " :: " + str(list(zip(handles, timestamps))))

        for handle, timestamp in zip(handles, timestamps):
            block_list.append({"handle": handle, "timestamp": timestamp})

        return block_list, total_blocked


# ======================================================================================================================
# ============================================= Main functions =========================================================
def generate_session_number():

    return str(uuid.uuid4().hex)


def get_ip():  # Get IP address of session request
    if 'X-Forwarded-For' in request.headers:
        # Get the client's IP address from the X-Forwarded-For header
        ip = request.headers['X-Forwarded-For']
        # The client's IP address may contain multiple comma-separated values
        # Extract the first IP address from the list
        ip = ip.split(',')[0].strip()
    else:
        # Use the remote address if the X-Forwarded-For header is not available
        ip = request.remote_addr
    return ip


def is_did(identifier):
    did_pattern = r'^did:[a-z]+:[a-zA-Z0-9._:%-]*[a-zA-Z0-9._-]$'
    return re.match(did_pattern, identifier) is not None


def is_handle(identifier):
    handle_pattern = r'^([a-zA-Z0-9]([a-zA-Z0-9-]{0,61}[a-zA-Z0-9])?\.)+[a-zA-Z]([a-zA-Z0-9-]{0,61}[a-zA-Z0-9])?$'
    return re.match(handle_pattern, identifier) is not None


# ======================================================================================================================
<<<<<<< HEAD
=======
# ============================================= On-Wire requests =======================================================
def resolve_handle(info):  # Take Handle and get DID
    base_url = "https://bsky.social/xrpc/"
    url = urllib.parse.urljoin(base_url, "com.atproto.identity.resolveHandle")
    params = {
        "handle": info
    }

    encoded_params = urllib.parse.urlencode(params, quote_via=urllib.parse.quote)
    full_url = f"{url}?{encoded_params}"
    logger.debug(full_url)

    max_retries = 5
    retry_count = 0

    while retry_count < max_retries:
        try:
            get_response = requests.get(full_url)
            response = get_response.json().values()
            logger.debug("response: " + str(response))
        except requests.exceptions.RequestException as e:
            retry_count += 1
            logger.error(f"Error occurred while making the API call: {e}")
            time.sleep(2)
            continue
        except requests.exceptions.JSONDecodeError as e:
            retry_count += 1
            logger.error(f"Error occurred while parsing JSON response: {e}")
            time.sleep(2)
            continue
        except TimeoutError:
            # Handle the timeout error here
            logger.warning("Request timed out. Retrying... Retry count: %d", retry_count)
            retry_count += 1
            time.sleep(5)  # Wait for a few seconds before retrying
            continue
        except Exception as e:
            retry_count += 1
            logger.error(f"An unexpected error occurred: {e}")
            time.sleep(2)
            continue

        return list(response)[0]

    logger.warning("Resolve error for: " + info + " after multiple retries.")
    return "error"


def resolve_did(did):  # Take DID and get handle
    handle = did
    base_url = "https://bsky.social/xrpc/"
    url = urllib.parse.urljoin(base_url, "com.atproto.repo.describeRepo")
    params = {
        "repo": handle
    }

    encoded_params = urllib.parse.urlencode(params, quote_via=urllib.parse.quote)
    full_url = f"{url}?{encoded_params}"
    logger.debug(full_url)

    max_retries = 5
    retry_count = 0

    while retry_count < max_retries:
        try:
            get_response = requests.get(full_url)
            response_json = get_response.json()
            logger.debug("response: " + str(response_json))
        except requests.exceptions.RequestException as e:
            retry_count += 1
            logger.error(f"Error occurred while making the API call: {e}")
            time.sleep(2)
            continue
        except requests.exceptions.JSONDecodeError as e:
            retry_count += 1
            logger.error(f"Error occurred while parsing JSON response: {e}")
            time.sleep(2)
            continue
        except Exception as e:
            retry_count += 1
            logger.error(f"An unexpected error occurred: {e}")
            time.sleep(2)
            continue

        if not get_response.status_code == 200:
            error_message = response_json.get("message", "")
            logger.debug(error_message)

            if "repo must be a valid did or a handle" in error_message.lower():
                logger.warning("User not found. Skipping...")
                return
        if get_response.status_code == 200:
            records = response_json["handle"]
            return records
        else:
            error_message = response_json.get("message", "")
            logger.debug(error_message)

            if "could not find user" in error_message.lower():
                logger.warning("User not found. Skipping...")
                return
            else:
                pass
                retry_count += 1
                logger.warning("Error:" + str(get_response.status_code))
                logger.warning("Retrying: " + str(full_url))
                time.sleep(10)

    #    If max_retries is reached and the request still fails, raise an exception or handle it as needed
    logger.warning("Failed to resolve: " + did + " after multiple retries.")
    return "Error"


def process_did_list_to_handle(did_list):
    handle_list = []
    for item in did_list:
        handle_list.append(resolve_did(item))

    return handle_list


# ======================================================================================================================
# ============================================= Features functions =====================================================
def get_all_users():
    base_url = "https://bsky.social/xrpc/"
    limit = 1000
    cursor = None
    records = []

    while True:
        url = urllib.parse.urljoin(base_url, "com.atproto.sync.listRepos")
        params = {
            "limit": limit,
        }
        if cursor:
            params["cursor"] = cursor

        encoded_params = urllib.parse.urlencode(params, quote_via=urllib.parse.quote)
        full_url = f"{url}?{encoded_params}"
        logger.debug(full_url)
        response = requests.get(full_url)

        if response.status_code == 200:
            response_json = response.json()
            repos = response_json.get("repos", [])
            for repo in repos:
                records.append((repo["did"],))

            cursor = response_json.get("cursor")
            if not cursor:
                break
        else:
            logger.warning("Response status code: " + str(response.status_code))
            pass
    return records


def get_all_users_count():
    users = get_all_users_db()
    if not isinstance(users, int):
        return len(users)
    # formatted_count = "{:,}".format(users)
    return users
    # return formatted_count


def get_single_user_blocks(ident):
    if os.path.exists(users_db_path):
        # Connect to the SQLite database
        conn = sqlite3.connect(users_db_path)
        cursor = conn.cursor()

        # Execute the SQL query to get all the user_dids that have the specified did in their blocklist
        cursor.execute('SELECT user_did, block_date FROM blocklists WHERE blocked_did = ?', (ident,))
        result = cursor.fetchall()

        # Close the connection to the database
        conn.close()

        if result:
            # Extract the user_dids from the query result
            user_dids = [item[0] for item in result]
            block_dates = [item[1] for item in result]
            count = len(user_dids)

            resolved_handles = []

            for user_did in user_dids:
                handle = resolve_did(user_did)
                resolved_handles.append(handle)

            return resolved_handles, block_dates, count
        else:
            # ident = resolve_handle(ident)
            no_blocks = ident + ": has not been blocked by anyone."
            date = datetime.now().date()
            return no_blocks, date, len(no_blocks) - 1
            # error_text = "error"
            # logger.warning("Blocklist db empty.")
            # return error_text, error_text, 0
    else:
        logger.error("No db to get data.")
        error_text = "error"
        return error_text, error_text, 0


def get_user_block_list(ident):
    base_url = "https://bsky.social/xrpc/"
    collection = "app.bsky.graph.block"
    limit = 100
    blocked_users = []
    created_dates = []
    cursor = None
    retry_count = 0
    max_retries = 5

    while retry_count < max_retries:
        url = urllib.parse.urljoin(base_url, "com.atproto.repo.listRecords")
        params = {
            "repo": ident,
            "limit": limit,
            "collection": collection,
            # "cursor": cursor
        }

        if cursor:
            params["cursor"] = cursor

        encoded_params = urllib.parse.urlencode(params, quote_via=urllib.parse.quote)
        full_url = f"{url}?{encoded_params}"
        logger.debug(full_url)

        try:
            response = requests.get(full_url, timeout=10)  # Set an appropriate timeout value (in seconds)
            response.raise_for_status()  # Raise an exception for any HTTP error status codes
        except requests.exceptions.ReadTimeout as e:
            logger.warning("Request timed out. Retrying... Retry count: %d", retry_count)
            retry_count += 1
            time.sleep(5)
            continue
        except requests.exceptions.RequestException as e:
            logger.warning("Error during API call: %s", e)
            retry_count += 1
            time.sleep(5)
            continue

        if not response.status_code == 200:
            error_message = response_json.get("message", "")
            logger.debug(error_message)

            if "could not find repo" in error_message.lower():
                logger.warning("User not found. Skipping...")
                return
        if response.status_code == 200:
            response_json = response.json()
            records = response_json.get("records", [])

            for record in records:
                value = record.get("value", {})
                subject = value.get("subject")
                created_at_value = value.get("createdAt")
                if subject:
                    blocked_users.append(subject)
                if created_at_value:
                    try:
                        created_date = datetime.strptime(created_at_value, "%Y-%m-%dT%H:%M:%S.%fZ").date()
                    except ValueError:
                        created_date = None
                    created_dates.append(created_date)

            cursor = response_json.get("cursor")
            if not cursor:
                break
        else:
            retry_count += 1
            logger.warning("Error during API call. Status code: %s", response.status_code)
            time.sleep(5)
            continue

    if retry_count == max_retries:
        logger.warning("Could not get block list for: " + ident)
        return ["error"], [str(datetime.now().date())]
    if not blocked_users and retry_count != max_retries:
        return [], [str(datetime.now().date())]

    # Return the blocked users and created_at timestamps if needed
    return blocked_users, created_dates


# ======================================================================================================================
# ========================================= database handling functions ================================================
def create_user_cache_database():
    logger.debug(users_db_path)

    # Check if the database file exists
    if not os.path.exists(users_db_path):
        try:
            if not os.path.exists(users_db_folder_path):
                os.makedirs(users_db_folder_path)
        except PermissionError:
            logger.warning("Cannot create log directory\nChange 'db_path' in config.ini path to a path with permissions")
            sys.exit()

        logger.info("Creating database.")
        conn = sqlite3.connect(users_db_path)
        cursor = conn.cursor()

        # Create the users table if it doesn't exist
        cursor.execute('''
                CREATE TABLE IF NOT EXISTS users (
                    did TEXT UNIQUE
                )
            ''')

        conn.commit()
        conn.close()
    else:
        logger.warning(f"Database '{users_db_filename}' already exists. Skipping creation.")


def create_blocklist_table():
    if os.path.exists(users_db_path):
        conn = sqlite3.connect(users_db_path)
        cursor = conn.cursor()

        # Check if the "blocklists" table already exists
        cursor.execute("SELECT name FROM sqlite_master WHERE type='table' AND name='blocklists'")
        table_exists = cursor.fetchone()

    if not table_exists:
        logger.info("Creating blocklist table.")
        # Connect to the SQLite database
        conn = sqlite3.connect(users_db_path)
        cursor = conn.cursor()

        # Define the schema for the new table
        schema = '''
            CREATE TABLE IF NOT EXISTS blocklists (
                user_did TEXT,
                blocked_did TEXT,
                block_date TEXT
            )
        '''

        cursor.execute(schema)

        # Create an index on the user_did column
        cursor.execute('CREATE INDEX IF NOT EXISTS idx_user_did ON blocklists (user_did)')

        # Create an index on the blocked_did column
        cursor.execute('CREATE INDEX IF NOT EXISTS idx_blocked_did ON blocklists (blocked_did)')

        # Execute the CREATE TABLE query to create the new table

        conn.commit()
        conn.close()
    else:
        logger.warning("'Blocklists' table already exists. Skipping creation.")


def count_users_table():
    # Connect to the SQLite database
    conn = sqlite3.connect(users_db_path)
    cursor = conn.cursor()

    # Execute the SQL query to count the rows in the "users" table
    cursor.execute('SELECT COUNT(*) FROM users')
    count = cursor.fetchone()[0]

    # Close the connection to the database
    conn.close()

    return count


def get_single_users_blocks_db(run_update=False, get_dids=False):
    all_dids = get_all_users_db(run_update=run_update, get_dids=get_dids)
    create_blocklist_table()

    for i, ident in enumerate(tqdm(all_dids, desc="Updating blocklists", unit="DID", ncols=100)):
        user_did = ident[0]
        update_blocklist_table(user_did)

        # Sleep for 60 seconds every 5 minutes
        if (i + 1) % (300000 // 100) == 0:  # Assuming you have 100 dids in all_dids
            logger.info("Pausing...")
            time.sleep(60)


def get_all_users_db(run_update=False, get_dids=False):
    batch_size = 1000

    if not run_update:
        if os.path.exists(users_db_path):
            # Attempt to fetch data from the cache (SQLite database)
            conn = sqlite3.connect(users_db_path)
            cursor = conn.cursor()

            cursor.execute('SELECT did FROM users')
            cached_users = cursor.fetchall()
            conn.close()  # Left off at logic for getting all users and then adding it to db
        if get_dids:
            return cached_users
        elif cached_users:
            records = count_users_table()
            return records
            # If data is found in the cache, return it directly

    records = get_all_users()

    # Clear the existing data by truncating the table
    # if run_update:
         # truncate_users_table()

    # Store the fetched users data in the cache (SQLite database)
    logger.info("Updating db.")
    conn = sqlite3.connect(users_db_path)
    cursor = conn.cursor()

    # Insert data in batches
    for i in range(0, len(records), batch_size):
        batch_data = records[i : i + batch_size]
        cursor.executemany('INSERT OR IGNORE INTO users (did) VALUES (?)', batch_data)
        conn.commit()
        logger.debug("Batch committed.")

        # Pause for 1 minute every 5 minutes
        # if i > 0 and i % (batch_size * 5) == 0:
        #     logger.info("Pausing for 1 minute...")
        #     time.sleep(60)

    conn.close()

    logger.info("Users db updated.")
    logger.debug(str(records))
    # return records


def update_blocklist_table(ident):
    blocked_by_list, block_date = get_user_block_list(ident)

    if not blocked_by_list:
        return

    # Connect to the SQLite database
    conn = sqlite3.connect(users_db_path)
    cursor = conn.cursor()

    # Retrieve the existing blocklist entries for the specified ident
    cursor.execute('SELECT blocked_did, block_date FROM blocklists WHERE user_did = ?', (ident,))
    existing_records = cursor.fetchall()
    existing_blocklist_entries = set(existing_records)

    # Prepare the data to be inserted into the database
    data = []
    for blocked_did, date in zip(blocked_by_list, block_date):
        data.append((ident, blocked_did, date))

    # Convert the new blocklist entries to a set for comparison
    new_blocklist_entries = set(data)

    # Check if there are differences between the existing and new blocklist entries
    if existing_blocklist_entries != new_blocklist_entries:
        # Begin the transaction
        conn.execute('BEGIN TRANSACTION')

        try:
            # Delete existing blocklist entries for the specified ident
            cursor.execute('DELETE FROM blocklists WHERE user_did = ?', (ident,))

            # Insert the new blocklist entries
            cursor.executemany('INSERT INTO blocklists (user_did, blocked_did, block_date) VALUES (?, ?, ?)', data)

            # Commit the transaction
            conn.commit()
        except Exception as e:
            # Rollback the transaction if an error occurs
            conn.rollback()
            logger.warning("Rolledback.")
            raise e
        finally:
            # Close the connection to the database
            conn.close()


def truncate_users_table():
    logger.warning("Truncating Users table.")
    conn = sqlite3.connect(users_db_path)
    cursor = conn.cursor()
    cursor.execute('DELETE FROM users')
    conn.commit()
    conn.close()
    logger.info("Users table truncate complete.")


def truncate_blocklists_table():
    logger.warning("Truncating blocklists table.")
    conn = sqlite3.connect(users_db_path)
    cursor = conn.cursor()
    cursor.execute('DELETE FROM blocklists')
    conn.commit()
    conn.close()
    logger.info("Blocklists truncate complete.")


def delete_database():
    if os.path.exists(users_db_path):
        try:
            os.remove(users_db_path)
            logger.info("Database deleted.")
        except PermissionError:
            logger.warning("File in use close out process.")
            sys.exit()


# ======================================================================================================================
>>>>>>> 88bde99d
# =============================================== Main Logic ===========================================================
ip_address = config.get("server", "ip")
port_address = config.get("server", "port")

# python app.py --update-users-did-handle-db // command to update users db with dids and handles
# python app.py --update-users-did-only-db // command to update users db with dids only
# python app.py --fetch-users-count // command to get current count in db
# python app.py --update-blocklists-db // command to update all users blocklists
# python app.py --truncate-blocklists_table-db // command to update all users blocklists
# python app.py --truncate-users_table-db // command to update all users blocklists
# python app.py --delete-database // command to delete entire database
# python app.py --retrieve-blocklists-db // initial/re-initialize get for blocklists database


async def main():
    parser = argparse.ArgumentParser(description='ClearSky Web Server: ' + version)
    parser.add_argument('--update-users-did-handle-db', action='store_true', help='Update the database with all users')
    parser.add_argument('--update-users-did-only-db', action='store_true', help='Update the database with all users')
    parser.add_argument('--fetch-users-count', action='store_true', help='Fetch the count of users')
    parser.add_argument('--update-blocklists-db', action='store_true', help='Update the blocklists table')
    parser.add_argument('--retrieve-blocklists-db', action='store_true', help='Initial/re-initialize get for blocklists database')
    parser.add_argument('--truncate-blocklists_table-db', action='store_true', help='delete blocklists table')
    parser.add_argument('--truncate-users_table-db', action='store_true', help='delete users table')
    parser.add_argument('--delete-database', action='store_true', help='delete entire database')
    args = parser.parse_args()

    # await create_connection_pool()  # Creates connection pool for db

    if args.update_users_did_handle_db:
        # Call the function to update the database with all users
        logger.info("Users db update requested.")
        all_dids = await database_handler.get_all_users_db(True, False)
        logger.info("Users db updated dids.")
        logger.info("Update users handles requested.")
        batch_size = 1000
        total_dids = len(all_dids)
        batch_tasks = []
        total_handles_updated = 0

        async with database_handler.connection_pool.acquire() as connection:
            async with connection.transaction():
                # Concurrently process batches and update the handles
                for i in range(0, total_dids, batch_size):
                    logger.info("Getting batch to resolve.")
                    batch_dids = all_dids[i:i + batch_size]

                    # Process the batch asynchronously
                    batch_handles_updated = await database_handler.process_batch(batch_dids)
                    total_handles_updated += batch_handles_updated

                    # Log progress for the current batch
                    logger.info(f"Handles updated: {total_handles_updated}/{total_dids}")
                    logger.info(f"First few DIDs in the batch: {batch_dids[:5]}")

                logger.info("Users db update finished.")
                sys.exit()
    elif args.update_users_did_only_db:
        # Call the function to update the database with all users dids
        logger.info("Users db update requested.")
        await database_handler.get_all_users_db(True, False, init_db_run=True)
        logger.info("Users db updated dids finished.")
        sys.exit()
    elif args.fetch_users_count:
        # Call the function to fetch the count of users
        count = await database_handler.count_users_table()
        logger.info(f"Total users in the database: {count}")
        sys.exit()
    elif args.retrieve_blocklists_db:
        logger.info("Get Blocklists db requested.")
        # truncate_blocklists_table()
        # truncate_users_table()
        await database_handler.update_all_blocklists()
        # get_single_users_blocks_db(run_update=True, get_dids=False)
        logger.info("Blocklist db fetch finished.")
        sys.exit()
<<<<<<< HEAD
=======
    elif args.truncate_blocklists_table_db:
        logger.warning("Truncate blocklists table requested.")
        truncate_blocklists_table()
        logger.info("Truncate blocklists table finished.")
        sys.exit()
    elif args.truncate_users_table_db:
        logger.warning("Truncate users table requested.")
        truncate_users_table()
        logger.info("Truncate users table finished.")
        sys.exit()
>>>>>>> 88bde99d
    elif args.update_blocklists_db:
        logger.info("Update Blocklists db requested.")
        database_handler.get_single_users_blocks_db(run_update=False, get_dids=True)
        logger.info("Update Blocklists db finished.")
        sys.exit()
<<<<<<< HEAD
=======
    elif args.delete_database:
        logger.warning("Delete database requested.")
        reference = "sudo delete database"
        confirmation = input("Are you sure you want to delete? (type: 'sudo delete database' to confirm > ")
        if confirmation.lower() == reference:
            delete_database()
        logger.debug(confirmation)
        logger.warning("No confirmation for: delete database. Command not executed.")
        sys.exit()
>>>>>>> 88bde99d
    else:
        logger.info("Web server starting at: " + ip_address + ":" + port_address)
<<<<<<< HEAD
        await serve(app, host=ip_address, port=port_address)

if __name__ == '__main__':
    asyncio.run(main())
=======
        # serve(app, host=ip_address, port=port_address)

        main_thread = threading.Thread(target=serve, args=(app,), kwargs={'host': ip_address, 'port': port_address})
        main_thread.start()
>>>>>>> 88bde99d
<|MERGE_RESOLUTION|>--- conflicted
+++ resolved
@@ -1,9 +1,4 @@
-<<<<<<< HEAD
 import asyncpg
-=======
-import time
-import threading
->>>>>>> 88bde99d
 from flask import Flask, render_template, request, session, jsonify
 from datetime import datetime
 from waitress import serve
@@ -74,7 +69,7 @@
 
 title_name = "ClearSky"
 os.system("title " + title_name)
-version = "1.1.1"
+version = "1.1.0"
 current_dir = os.getcwd()
 log_version = "ClearSky Version: " + version
 runtime = datetime.now()
@@ -276,525 +271,6 @@
 
 
 # ======================================================================================================================
-<<<<<<< HEAD
-=======
-# ============================================= On-Wire requests =======================================================
-def resolve_handle(info):  # Take Handle and get DID
-    base_url = "https://bsky.social/xrpc/"
-    url = urllib.parse.urljoin(base_url, "com.atproto.identity.resolveHandle")
-    params = {
-        "handle": info
-    }
-
-    encoded_params = urllib.parse.urlencode(params, quote_via=urllib.parse.quote)
-    full_url = f"{url}?{encoded_params}"
-    logger.debug(full_url)
-
-    max_retries = 5
-    retry_count = 0
-
-    while retry_count < max_retries:
-        try:
-            get_response = requests.get(full_url)
-            response = get_response.json().values()
-            logger.debug("response: " + str(response))
-        except requests.exceptions.RequestException as e:
-            retry_count += 1
-            logger.error(f"Error occurred while making the API call: {e}")
-            time.sleep(2)
-            continue
-        except requests.exceptions.JSONDecodeError as e:
-            retry_count += 1
-            logger.error(f"Error occurred while parsing JSON response: {e}")
-            time.sleep(2)
-            continue
-        except TimeoutError:
-            # Handle the timeout error here
-            logger.warning("Request timed out. Retrying... Retry count: %d", retry_count)
-            retry_count += 1
-            time.sleep(5)  # Wait for a few seconds before retrying
-            continue
-        except Exception as e:
-            retry_count += 1
-            logger.error(f"An unexpected error occurred: {e}")
-            time.sleep(2)
-            continue
-
-        return list(response)[0]
-
-    logger.warning("Resolve error for: " + info + " after multiple retries.")
-    return "error"
-
-
-def resolve_did(did):  # Take DID and get handle
-    handle = did
-    base_url = "https://bsky.social/xrpc/"
-    url = urllib.parse.urljoin(base_url, "com.atproto.repo.describeRepo")
-    params = {
-        "repo": handle
-    }
-
-    encoded_params = urllib.parse.urlencode(params, quote_via=urllib.parse.quote)
-    full_url = f"{url}?{encoded_params}"
-    logger.debug(full_url)
-
-    max_retries = 5
-    retry_count = 0
-
-    while retry_count < max_retries:
-        try:
-            get_response = requests.get(full_url)
-            response_json = get_response.json()
-            logger.debug("response: " + str(response_json))
-        except requests.exceptions.RequestException as e:
-            retry_count += 1
-            logger.error(f"Error occurred while making the API call: {e}")
-            time.sleep(2)
-            continue
-        except requests.exceptions.JSONDecodeError as e:
-            retry_count += 1
-            logger.error(f"Error occurred while parsing JSON response: {e}")
-            time.sleep(2)
-            continue
-        except Exception as e:
-            retry_count += 1
-            logger.error(f"An unexpected error occurred: {e}")
-            time.sleep(2)
-            continue
-
-        if not get_response.status_code == 200:
-            error_message = response_json.get("message", "")
-            logger.debug(error_message)
-
-            if "repo must be a valid did or a handle" in error_message.lower():
-                logger.warning("User not found. Skipping...")
-                return
-        if get_response.status_code == 200:
-            records = response_json["handle"]
-            return records
-        else:
-            error_message = response_json.get("message", "")
-            logger.debug(error_message)
-
-            if "could not find user" in error_message.lower():
-                logger.warning("User not found. Skipping...")
-                return
-            else:
-                pass
-                retry_count += 1
-                logger.warning("Error:" + str(get_response.status_code))
-                logger.warning("Retrying: " + str(full_url))
-                time.sleep(10)
-
-    #    If max_retries is reached and the request still fails, raise an exception or handle it as needed
-    logger.warning("Failed to resolve: " + did + " after multiple retries.")
-    return "Error"
-
-
-def process_did_list_to_handle(did_list):
-    handle_list = []
-    for item in did_list:
-        handle_list.append(resolve_did(item))
-
-    return handle_list
-
-
-# ======================================================================================================================
-# ============================================= Features functions =====================================================
-def get_all_users():
-    base_url = "https://bsky.social/xrpc/"
-    limit = 1000
-    cursor = None
-    records = []
-
-    while True:
-        url = urllib.parse.urljoin(base_url, "com.atproto.sync.listRepos")
-        params = {
-            "limit": limit,
-        }
-        if cursor:
-            params["cursor"] = cursor
-
-        encoded_params = urllib.parse.urlencode(params, quote_via=urllib.parse.quote)
-        full_url = f"{url}?{encoded_params}"
-        logger.debug(full_url)
-        response = requests.get(full_url)
-
-        if response.status_code == 200:
-            response_json = response.json()
-            repos = response_json.get("repos", [])
-            for repo in repos:
-                records.append((repo["did"],))
-
-            cursor = response_json.get("cursor")
-            if not cursor:
-                break
-        else:
-            logger.warning("Response status code: " + str(response.status_code))
-            pass
-    return records
-
-
-def get_all_users_count():
-    users = get_all_users_db()
-    if not isinstance(users, int):
-        return len(users)
-    # formatted_count = "{:,}".format(users)
-    return users
-    # return formatted_count
-
-
-def get_single_user_blocks(ident):
-    if os.path.exists(users_db_path):
-        # Connect to the SQLite database
-        conn = sqlite3.connect(users_db_path)
-        cursor = conn.cursor()
-
-        # Execute the SQL query to get all the user_dids that have the specified did in their blocklist
-        cursor.execute('SELECT user_did, block_date FROM blocklists WHERE blocked_did = ?', (ident,))
-        result = cursor.fetchall()
-
-        # Close the connection to the database
-        conn.close()
-
-        if result:
-            # Extract the user_dids from the query result
-            user_dids = [item[0] for item in result]
-            block_dates = [item[1] for item in result]
-            count = len(user_dids)
-
-            resolved_handles = []
-
-            for user_did in user_dids:
-                handle = resolve_did(user_did)
-                resolved_handles.append(handle)
-
-            return resolved_handles, block_dates, count
-        else:
-            # ident = resolve_handle(ident)
-            no_blocks = ident + ": has not been blocked by anyone."
-            date = datetime.now().date()
-            return no_blocks, date, len(no_blocks) - 1
-            # error_text = "error"
-            # logger.warning("Blocklist db empty.")
-            # return error_text, error_text, 0
-    else:
-        logger.error("No db to get data.")
-        error_text = "error"
-        return error_text, error_text, 0
-
-
-def get_user_block_list(ident):
-    base_url = "https://bsky.social/xrpc/"
-    collection = "app.bsky.graph.block"
-    limit = 100
-    blocked_users = []
-    created_dates = []
-    cursor = None
-    retry_count = 0
-    max_retries = 5
-
-    while retry_count < max_retries:
-        url = urllib.parse.urljoin(base_url, "com.atproto.repo.listRecords")
-        params = {
-            "repo": ident,
-            "limit": limit,
-            "collection": collection,
-            # "cursor": cursor
-        }
-
-        if cursor:
-            params["cursor"] = cursor
-
-        encoded_params = urllib.parse.urlencode(params, quote_via=urllib.parse.quote)
-        full_url = f"{url}?{encoded_params}"
-        logger.debug(full_url)
-
-        try:
-            response = requests.get(full_url, timeout=10)  # Set an appropriate timeout value (in seconds)
-            response.raise_for_status()  # Raise an exception for any HTTP error status codes
-        except requests.exceptions.ReadTimeout as e:
-            logger.warning("Request timed out. Retrying... Retry count: %d", retry_count)
-            retry_count += 1
-            time.sleep(5)
-            continue
-        except requests.exceptions.RequestException as e:
-            logger.warning("Error during API call: %s", e)
-            retry_count += 1
-            time.sleep(5)
-            continue
-
-        if not response.status_code == 200:
-            error_message = response_json.get("message", "")
-            logger.debug(error_message)
-
-            if "could not find repo" in error_message.lower():
-                logger.warning("User not found. Skipping...")
-                return
-        if response.status_code == 200:
-            response_json = response.json()
-            records = response_json.get("records", [])
-
-            for record in records:
-                value = record.get("value", {})
-                subject = value.get("subject")
-                created_at_value = value.get("createdAt")
-                if subject:
-                    blocked_users.append(subject)
-                if created_at_value:
-                    try:
-                        created_date = datetime.strptime(created_at_value, "%Y-%m-%dT%H:%M:%S.%fZ").date()
-                    except ValueError:
-                        created_date = None
-                    created_dates.append(created_date)
-
-            cursor = response_json.get("cursor")
-            if not cursor:
-                break
-        else:
-            retry_count += 1
-            logger.warning("Error during API call. Status code: %s", response.status_code)
-            time.sleep(5)
-            continue
-
-    if retry_count == max_retries:
-        logger.warning("Could not get block list for: " + ident)
-        return ["error"], [str(datetime.now().date())]
-    if not blocked_users and retry_count != max_retries:
-        return [], [str(datetime.now().date())]
-
-    # Return the blocked users and created_at timestamps if needed
-    return blocked_users, created_dates
-
-
-# ======================================================================================================================
-# ========================================= database handling functions ================================================
-def create_user_cache_database():
-    logger.debug(users_db_path)
-
-    # Check if the database file exists
-    if not os.path.exists(users_db_path):
-        try:
-            if not os.path.exists(users_db_folder_path):
-                os.makedirs(users_db_folder_path)
-        except PermissionError:
-            logger.warning("Cannot create log directory\nChange 'db_path' in config.ini path to a path with permissions")
-            sys.exit()
-
-        logger.info("Creating database.")
-        conn = sqlite3.connect(users_db_path)
-        cursor = conn.cursor()
-
-        # Create the users table if it doesn't exist
-        cursor.execute('''
-                CREATE TABLE IF NOT EXISTS users (
-                    did TEXT UNIQUE
-                )
-            ''')
-
-        conn.commit()
-        conn.close()
-    else:
-        logger.warning(f"Database '{users_db_filename}' already exists. Skipping creation.")
-
-
-def create_blocklist_table():
-    if os.path.exists(users_db_path):
-        conn = sqlite3.connect(users_db_path)
-        cursor = conn.cursor()
-
-        # Check if the "blocklists" table already exists
-        cursor.execute("SELECT name FROM sqlite_master WHERE type='table' AND name='blocklists'")
-        table_exists = cursor.fetchone()
-
-    if not table_exists:
-        logger.info("Creating blocklist table.")
-        # Connect to the SQLite database
-        conn = sqlite3.connect(users_db_path)
-        cursor = conn.cursor()
-
-        # Define the schema for the new table
-        schema = '''
-            CREATE TABLE IF NOT EXISTS blocklists (
-                user_did TEXT,
-                blocked_did TEXT,
-                block_date TEXT
-            )
-        '''
-
-        cursor.execute(schema)
-
-        # Create an index on the user_did column
-        cursor.execute('CREATE INDEX IF NOT EXISTS idx_user_did ON blocklists (user_did)')
-
-        # Create an index on the blocked_did column
-        cursor.execute('CREATE INDEX IF NOT EXISTS idx_blocked_did ON blocklists (blocked_did)')
-
-        # Execute the CREATE TABLE query to create the new table
-
-        conn.commit()
-        conn.close()
-    else:
-        logger.warning("'Blocklists' table already exists. Skipping creation.")
-
-
-def count_users_table():
-    # Connect to the SQLite database
-    conn = sqlite3.connect(users_db_path)
-    cursor = conn.cursor()
-
-    # Execute the SQL query to count the rows in the "users" table
-    cursor.execute('SELECT COUNT(*) FROM users')
-    count = cursor.fetchone()[0]
-
-    # Close the connection to the database
-    conn.close()
-
-    return count
-
-
-def get_single_users_blocks_db(run_update=False, get_dids=False):
-    all_dids = get_all_users_db(run_update=run_update, get_dids=get_dids)
-    create_blocklist_table()
-
-    for i, ident in enumerate(tqdm(all_dids, desc="Updating blocklists", unit="DID", ncols=100)):
-        user_did = ident[0]
-        update_blocklist_table(user_did)
-
-        # Sleep for 60 seconds every 5 minutes
-        if (i + 1) % (300000 // 100) == 0:  # Assuming you have 100 dids in all_dids
-            logger.info("Pausing...")
-            time.sleep(60)
-
-
-def get_all_users_db(run_update=False, get_dids=False):
-    batch_size = 1000
-
-    if not run_update:
-        if os.path.exists(users_db_path):
-            # Attempt to fetch data from the cache (SQLite database)
-            conn = sqlite3.connect(users_db_path)
-            cursor = conn.cursor()
-
-            cursor.execute('SELECT did FROM users')
-            cached_users = cursor.fetchall()
-            conn.close()  # Left off at logic for getting all users and then adding it to db
-        if get_dids:
-            return cached_users
-        elif cached_users:
-            records = count_users_table()
-            return records
-            # If data is found in the cache, return it directly
-
-    records = get_all_users()
-
-    # Clear the existing data by truncating the table
-    # if run_update:
-         # truncate_users_table()
-
-    # Store the fetched users data in the cache (SQLite database)
-    logger.info("Updating db.")
-    conn = sqlite3.connect(users_db_path)
-    cursor = conn.cursor()
-
-    # Insert data in batches
-    for i in range(0, len(records), batch_size):
-        batch_data = records[i : i + batch_size]
-        cursor.executemany('INSERT OR IGNORE INTO users (did) VALUES (?)', batch_data)
-        conn.commit()
-        logger.debug("Batch committed.")
-
-        # Pause for 1 minute every 5 minutes
-        # if i > 0 and i % (batch_size * 5) == 0:
-        #     logger.info("Pausing for 1 minute...")
-        #     time.sleep(60)
-
-    conn.close()
-
-    logger.info("Users db updated.")
-    logger.debug(str(records))
-    # return records
-
-
-def update_blocklist_table(ident):
-    blocked_by_list, block_date = get_user_block_list(ident)
-
-    if not blocked_by_list:
-        return
-
-    # Connect to the SQLite database
-    conn = sqlite3.connect(users_db_path)
-    cursor = conn.cursor()
-
-    # Retrieve the existing blocklist entries for the specified ident
-    cursor.execute('SELECT blocked_did, block_date FROM blocklists WHERE user_did = ?', (ident,))
-    existing_records = cursor.fetchall()
-    existing_blocklist_entries = set(existing_records)
-
-    # Prepare the data to be inserted into the database
-    data = []
-    for blocked_did, date in zip(blocked_by_list, block_date):
-        data.append((ident, blocked_did, date))
-
-    # Convert the new blocklist entries to a set for comparison
-    new_blocklist_entries = set(data)
-
-    # Check if there are differences between the existing and new blocklist entries
-    if existing_blocklist_entries != new_blocklist_entries:
-        # Begin the transaction
-        conn.execute('BEGIN TRANSACTION')
-
-        try:
-            # Delete existing blocklist entries for the specified ident
-            cursor.execute('DELETE FROM blocklists WHERE user_did = ?', (ident,))
-
-            # Insert the new blocklist entries
-            cursor.executemany('INSERT INTO blocklists (user_did, blocked_did, block_date) VALUES (?, ?, ?)', data)
-
-            # Commit the transaction
-            conn.commit()
-        except Exception as e:
-            # Rollback the transaction if an error occurs
-            conn.rollback()
-            logger.warning("Rolledback.")
-            raise e
-        finally:
-            # Close the connection to the database
-            conn.close()
-
-
-def truncate_users_table():
-    logger.warning("Truncating Users table.")
-    conn = sqlite3.connect(users_db_path)
-    cursor = conn.cursor()
-    cursor.execute('DELETE FROM users')
-    conn.commit()
-    conn.close()
-    logger.info("Users table truncate complete.")
-
-
-def truncate_blocklists_table():
-    logger.warning("Truncating blocklists table.")
-    conn = sqlite3.connect(users_db_path)
-    cursor = conn.cursor()
-    cursor.execute('DELETE FROM blocklists')
-    conn.commit()
-    conn.close()
-    logger.info("Blocklists truncate complete.")
-
-
-def delete_database():
-    if os.path.exists(users_db_path):
-        try:
-            os.remove(users_db_path)
-            logger.info("Database deleted.")
-        except PermissionError:
-            logger.warning("File in use close out process.")
-            sys.exit()
-
-
-# ======================================================================================================================
->>>>>>> 88bde99d
 # =============================================== Main Logic ===========================================================
 ip_address = config.get("server", "ip")
 port_address = config.get("server", "port")
@@ -870,46 +346,14 @@
         # get_single_users_blocks_db(run_update=True, get_dids=False)
         logger.info("Blocklist db fetch finished.")
         sys.exit()
-<<<<<<< HEAD
-=======
-    elif args.truncate_blocklists_table_db:
-        logger.warning("Truncate blocklists table requested.")
-        truncate_blocklists_table()
-        logger.info("Truncate blocklists table finished.")
-        sys.exit()
-    elif args.truncate_users_table_db:
-        logger.warning("Truncate users table requested.")
-        truncate_users_table()
-        logger.info("Truncate users table finished.")
-        sys.exit()
->>>>>>> 88bde99d
     elif args.update_blocklists_db:
         logger.info("Update Blocklists db requested.")
         database_handler.get_single_users_blocks_db(run_update=False, get_dids=True)
         logger.info("Update Blocklists db finished.")
         sys.exit()
-<<<<<<< HEAD
-=======
-    elif args.delete_database:
-        logger.warning("Delete database requested.")
-        reference = "sudo delete database"
-        confirmation = input("Are you sure you want to delete? (type: 'sudo delete database' to confirm > ")
-        if confirmation.lower() == reference:
-            delete_database()
-        logger.debug(confirmation)
-        logger.warning("No confirmation for: delete database. Command not executed.")
-        sys.exit()
->>>>>>> 88bde99d
     else:
         logger.info("Web server starting at: " + ip_address + ":" + port_address)
-<<<<<<< HEAD
         await serve(app, host=ip_address, port=port_address)
 
 if __name__ == '__main__':
-    asyncio.run(main())
-=======
-        # serve(app, host=ip_address, port=port_address)
-
-        main_thread = threading.Thread(target=serve, args=(app,), kwargs={'host': ip_address, 'port': port_address})
-        main_thread.start()
->>>>>>> 88bde99d
+    asyncio.run(main())